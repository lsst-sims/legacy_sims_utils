--- conflicted
+++ resolved
@@ -2,14 +2,10 @@
 from .SpatialBounds import *
 from .Site import *
 from .ObservationMetaData import *
-<<<<<<< HEAD
 from .CoordinateTransformations import *
 from .AstrometryUtils import *
 from .CompoundCoordinateTransformations import *
 from .FocalPlaneUtils import *
 from .WcsUtils import *
 from .fileMaps import *
-=======
-from .fileMaps import *
-from .samplingFunctions import *
->>>>>>> 7f2a81d2
+from .samplingFunctions import *